--- conflicted
+++ resolved
@@ -27,6 +27,9 @@
 import logging
 import time
 import asyncio
+import math
+import sys
+from collections import defaultdict
 import math
 import sys
 from collections import defaultdict
@@ -62,6 +65,7 @@
         self.config_special = config_special
         logger.debug(
             "[PV-IF] Initializing with 1st source: %s",
+            "[PV-IF] Initializing with 1st source: %s",
             self.config_source.get("source", "akkudoktor"),
             # self.config_source.get("second_source", "openmeteo"),
         )
@@ -78,6 +82,24 @@
 
         self._update_thread = None
         self._stop_event = threading.Event()
+        # Adjust update interval based on provider
+        if self.config_source.get("source") == "solcast":
+            self.update_interval = (
+                2.5 * 60 * 60
+            )  # 2.5 hours (9.6 calls/day - under the 10 limit)
+            logger.info("[PV-IF] Using extended update interval for Solcast: 2.5 hours")
+        else:
+            self.update_interval = 15 * 60  # Standard 15 minutes
+
+        try:
+            self.__check_config()  # Validate configuration parameters
+            self.configuration_valid = True
+            logger.info("[PV-IF] Configuration validation successful")
+        except ValueError as e:
+            logger.error("[PV-IF] PV Interface configuration error: %s", str(e))
+            logger.error("[PV-IF] We have to exit now ...")
+            sys.exit(1)  # Exit if configuration is invalid
+
         # Adjust update interval based on provider
         if self.config_source.get("source") == "solcast":
             self.update_interval = (
@@ -142,7 +164,6 @@
                     )
                     logger.error(
                         '[PV-IF] Please add: resource_id: "your_resource_id" in config.yaml'
-<<<<<<< HEAD
                     )
                     raise ValueError(
                         f"[PV-IF] Solcast resource_id required for '{entry_name}' - see"
@@ -251,57 +272,6 @@
                             if self.config_source.get("source") == "forecast_solar"
                             else 36
                         )
-=======
-                    )
-                    raise ValueError(
-                        f"[PV-IF] Solcast resource_id required for '{entry_name}' - see"
-                        + " CONFIG_README.md for setup instructions"
-                    )
-
-                logger.debug("[PV-IF] Solcast config validated for '%s'", entry_name)
-            else:
-                # Standard parameter validation for other sources
-                missing = []
-                if config_entry.get("lat") is None:
-                    missing.append("lat")
-                if config_entry.get("lon") is None:
-                    missing.append("lon")
-                if config_entry.get("azimuth") is None:
-                    missing.append("azimuth")
-                if config_entry.get("tilt") is None:
-                    missing.append("tilt")
-
-                if missing:
-                    logger.error(
-                        "[PV-IF] Missing parameters for '%s': %s",
-                        entry_name,
-                        ", ".join(missing),
-                    )
-                    raise ValueError(
-                        "[PV-IF] Missing required parameters "
-                        + f"for '{entry_name}': {', '.join(missing)}"
-                    )
-
-            # Common parameters for all sources
-            missing_common = []
-            if config_entry.get("power") is None:
-                missing_common.append("power")
-            if config_entry.get("powerInverter") is None:
-                missing_common.append("powerInverter")
-            if config_entry.get("inverterEfficiency") is None:
-                missing_common.append("inverterEfficiency")
-
-            if missing_common:
-                logger.error(
-                    "[PV-IF] Missing common parameters for '%s': %s",
-                    entry_name,
-                    ", ".join(missing_common),
-                )
-                raise ValueError(
-                    "[PV-IF] Missing required parameters"
-                    + f" for '{entry_name}': {', '.join(missing_common)}"
-                )
->>>>>>> c0756105
 
     def __start_update_service(self):
         """
@@ -355,7 +325,23 @@
                     tgt_value="temperature",
                     pv_config_entry=self.config[0],
                     tgt_duration=48,
+                temp_result = self.__get_pv_forecast_akkudoktor_api(
+                    tgt_value="temperature",
+                    pv_config_entry=self.config[0],
+                    tgt_duration=48,
                 )
+                if not temp_result:  # If empty array or None due to API error
+                    logger.warning(
+                        "[PV-IF] Temperature forecast API failed - using default"
+                        + " temperature forecast"
+                    )
+                    self.temp_forecast_array = self.__get_default_temperature_forecast()
+                else:
+                    self.temp_forecast_array = temp_result
+                    # logger.debug(
+                    #     "[PV-IF] Temperature forecast updated with %d values",
+                    #     len(temp_result),
+                    # )
                 if not temp_result:  # If empty array or None due to API error
                     logger.warning(
                         "[PV-IF] Temperature forecast API failed - using default"
@@ -493,6 +479,7 @@
         Notes:
             - Supported sources: "akkudoktor", "openmeteo", "forecast_solar",
               "solcast", "default".
+              "solcast", "default".
             - Logs a warning if the default source is used.
             - Logs an error and falls back to the default forecast if no valid
               source is configured.
@@ -503,13 +490,17 @@
             )
         elif self.config_source.get("source") == "openmeteo":
             # return self.__get_pv_forecast_openmeteo_api(config_entry, tgt_duration)
+            return self.__get_pv_forecast_openmeteo_lib(config_entry)
             return self.__get_pv_forecast_openmeteo_lib(config_entry)
         elif self.config_source.get("source") == "openmeteo_local":
             return self.__get_pv_forecast_openmeteo_api(config_entry, tgt_duration)
         elif self.config_source.get("source") == "forecast_solar":
             return self.__get_pv_forecast_forecast_solar_api(config_entry)
+            return self.__get_pv_forecast_forecast_solar_api(config_entry)
         elif self.config_source.get("source") == "evcc":
             return self.__get_pv_forecast_evcc_api(config_entry, tgt_duration)
+        elif self.config_source.get("source") == "solcast":
+            return self.__get_pv_forecast_solcast_api(config_entry, tgt_duration)
         elif self.config_source.get("source") == "solcast":
             return self.__get_pv_forecast_solcast_api(config_entry, tgt_duration)
         elif self.config_source.get("source") == "default":
@@ -556,7 +547,16 @@
                 "akkudoktor",
             )
 
+            return self._handle_interface_error(
+                "config_error",
+                f"No PV config entry provided for target: {tgt_value}",
+                {},
+                "akkudoktor",
+            )
+
         forecast_request_payload = self.__create_forecast_request(pv_config_entry)
+
+        def request_func():
 
         def request_func():
             response = requests.get(forecast_request_payload, timeout=5)
@@ -582,7 +582,50 @@
                 datetime.now().replace(hour=0, minute=0, second=0, microsecond=0)
             )
             end_time = current_time + timedelta(hours=tgt_duration)
-
+            return day_values["values"]
+
+        def error_handler(error_type, exception):
+            return self._handle_interface_error(
+                error_type,
+                f"Akkudoktor API error for {tgt_value}: {exception}",
+                pv_config_entry,
+                "akkudoktor",
+            )
+
+        day_values = self._retry_request(request_func, error_handler)
+
+        # Data processing
+        try:
+            forecast_values = []
+            tz = pytz.timezone(self.time_zone)
+            current_time = tz.localize(
+                datetime.now().replace(hour=0, minute=0, second=0, microsecond=0)
+            )
+            end_time = current_time + timedelta(hours=tgt_duration)
+
+            for forecast_entry in day_values:
+                for forecast in forecast_entry:
+                    entry_time = datetime.fromisoformat(forecast["datetime"])
+                    if entry_time.tzinfo is None:
+                        # If datetime is naive, localize it
+                        entry_time = pytz.timezone(self.time_zone).localize(entry_time)
+                    else:
+                        # Convert to configured timezone
+                        entry_time = entry_time.astimezone(
+                            pytz.timezone(self.time_zone)
+                        )
+                    if current_time <= entry_time < end_time:
+                        value = forecast.get(tgt_value, 0)
+                        # if power is negative, set it to 0 (fixing wrong values from api)
+                        if tgt_value == "power" and value < 0:
+                            value = 0
+                        forecast_values.append(value)
+
+            # workaround for wrong time points in the forecast from akkudoktor
+            # remove first entry and append 0 to the end
+            if forecast_values:
+                forecast_values.pop(0)
+                forecast_values.append(0)
             for forecast_entry in day_values:
                 for forecast in forecast_entry:
                     entry_time = datetime.fromisoformat(forecast["datetime"])
@@ -642,19 +685,44 @@
             )
             logger.debug(
                 "[PV-IF] %s fetched successfully %s", request_type, pv_config_name
-<<<<<<< HEAD
-=======
             )
 
             return forecast_values
-
-        except (ValueError, TypeError, AttributeError, KeyError) as e:
-            return self._handle_interface_error(
-                "processing_error",
-                f"Error processing {tgt_value} forecast data: {e}",
-                pv_config_entry,
-                "akkudoktor",
->>>>>>> c0756105
+            # fix for time changes e.g. western europe then fill or reduce
+            # the array to target duration
+            if len(forecast_values) > tgt_duration:
+                forecast_values = forecast_values[:tgt_duration]
+                logger.debug(
+                    "[PV-IF][akkudoktor] Day of time change - values reduced to %s for %s",
+                    tgt_duration,
+                    pv_config_entry.get("name", "unknown"),
+                )
+            elif len(forecast_values) < tgt_duration:
+                if forecast_values:
+                    forecast_values.extend(
+                        [forecast_values[-1]] * (tgt_duration - len(forecast_values))
+                    )
+                else:
+                    forecast_values = [0] * tgt_duration
+                logger.debug(
+                    "[PV-IF][akkudoktor] Day of time change - values extended to %s for %s",
+                    tgt_duration,
+                    pv_config_entry.get("name", "unknown"),
+                )
+
+            # Clear any previous errors on success
+            self.pv_forcast_request_error["error"] = None
+
+            request_type = (
+                "PV forecast" if tgt_value == "power" else "Temperature forecast"
+            )
+            pv_config_name = (
+                f"for {pv_config_entry.get('name', 'unknown')}"
+                if tgt_value == "power"
+                else ""
+            )
+            logger.debug(
+                "[PV-IF] %s fetched successfully %s", request_type, pv_config_name
             )
 
             return forecast_values
@@ -759,9 +827,40 @@
 
         data = self._retry_request(json_func, error_handler)
 
+        def request_func():
+            response = requests.get(url, timeout=5)
+            response.raise_for_status()
+            return response
+
+        def error_handler(error_type, exception):
+            return self._handle_interface_error(
+                error_type,
+                f"Open-Meteo API error for {pv_config_entry['name']}: {exception}",
+                pv_config_entry,
+                "openmeteo_api",
+            )
+
+        response = self._retry_request(request_func, error_handler)
+
+        def json_func():
+            return response.json()
+
+        data = self._retry_request(json_func, error_handler)
+
         radiation = data["hourly"]["shortwave_radiation"][:hours]  # W/m²
         cloudcover = data["hourly"]["cloudcover"][:hours]  # %
 
+        # Prepare time index - create datetime objects instead of pandas DatetimeIndex
+        start_time = datetime.fromisoformat(
+            data["hourly"]["time"][0].replace("Z", "+00:00")
+        )
+        times = [start_time + timedelta(hours=i) for i in range(hours)]
+
+        # Get sun position using our custom function
+        solpos = self._solar_position(times, latitude, longitude)
+        logger.debug(
+            "[PV-IF] Open-Meteo solar position calculated - first entry: %s", solpos[0]
+        )
         # Prepare time index - create datetime objects instead of pandas DatetimeIndex
         start_time = datetime.fromisoformat(
             data["hourly"]["time"][0].replace("Z", "+00:00")
@@ -788,10 +887,25 @@
             sun_az = solpos[i]["azimuth"]
             sun_el = 90 - solpos[i]["apparent_zenith"]
 
+        # Calculate PV forecast
+        pv_forecast = []
+        for i, (rad, cc) in enumerate(zip(radiation, cloudcover)):
+            # Calculate angle of incidence (AOI) using our custom function
+            aoi = self._angle_of_incidence(
+                surface_tilt=tilt,
+                surface_azimuth=azimuth,
+                solar_zenith=solpos[i]["apparent_zenith"],
+                solar_azimuth=solpos[i]["azimuth"],
+            )
+
+            sun_az = solpos[i]["azimuth"]
+            sun_el = 90 - solpos[i]["apparent_zenith"]
+
             # Adjust radiation for cloud cover
             eff_rad = rad * (1 - cc / 100) + rad * cloud_factor * (cc / 100)
 
             # Project radiation onto panel
+            projection = max(math.cos(math.radians(aoi)), 0)
             projection = max(math.cos(math.radians(aoi)), 0)
 
             # Adjust for panel efficiency (22,5% is a common value)
@@ -822,13 +936,17 @@
         return pv_forecast
 
     def __get_pv_forecast_openmeteo_lib(self, pv_config_entry):
+    def __get_pv_forecast_openmeteo_lib(self, pv_config_entry):
         """
         Synchronous wrapper for the async OpenMeteoSolarForecast.
         """
         return asyncio.run(self.__get_pv_forecast_openmeteo_lib_async(pv_config_entry))
+        return asyncio.run(self.__get_pv_forecast_openmeteo_lib_async(pv_config_entry))
 
     async def __get_pv_forecast_openmeteo_lib_async(self, pv_config_entry):
-        """
+    async def __get_pv_forecast_openmeteo_lib_async(self, pv_config_entry):
+        """
+        Fetches PV forecast from OpenMeteo Solar Forecast library.
         Fetches PV forecast from OpenMeteo Solar Forecast library.
         """
         try:
@@ -842,6 +960,45 @@
             ) as forecast:
                 estimate = await forecast.estimate()
 
+        except (aiohttp.ClientError, ConnectionError) as e:
+            return self._handle_interface_error(
+                "connection_error",
+                f"OpenMeteo Solar Forecast connection error: {e}",
+                pv_config_entry,
+                "openmeteo_lib",
+            )
+        except (ValueError, KeyError, AttributeError, TypeError) as e:
+            return self._handle_interface_error(
+                "api_error",
+                f"OpenMeteo Solar Forecast API error: {e}",
+                pv_config_entry,
+                "openmeteo_lib",
+            )
+
+        # Data processing
+        try:
+            # Build an array of hourly values from now (hour=0) up
+            # to tomorrow midnight (48 hours)
+            pv_forecast = []
+            # Calculate the number of hours remaining until tomorrow midnight
+            # Use the current time in the forecast's timezone
+            # Always use the start of the current hour in the forecast's timezone
+            now = datetime.now(estimate.timezone).replace(
+                minute=0, second=0, microsecond=0
+            )
+            # Find tomorrow's midnight in the forecast's timezone
+            tomorrow_midnight = (now + timedelta(days=2)).replace(
+                hour=0, minute=0, second=0, microsecond=0
+            )
+            hours_until_tomorrow_midnight = int(
+                (tomorrow_midnight - now).total_seconds() // 3600
+            )
+            hours_from_today_midnight = int(
+                (
+                    now - now.replace(hour=0, minute=0, second=0, microsecond=0)
+                ).total_seconds()
+                // 3600
+            )
         except (aiohttp.ClientError, ConnectionError) as e:
             return self._handle_interface_error(
                 "connection_error",
@@ -894,6 +1051,18 @@
                 # time_point = now + timedelta(hours=hour, minutes=0)
                 # logger.debug("TEST - : %s - %s", current_hour_energy, time_point)
                 pv_forecast.append(current_hour_energy)
+            for hour in range(
+                -1 * hours_from_today_midnight, hours_until_tomorrow_midnight
+            ):
+                current_hour_energy = 0
+                for minute in range(59):
+                    current_hour_energy += estimate.power_production_at_time(
+                        now + timedelta(hours=hour, minutes=minute)
+                    )
+                current_hour_energy = round(current_hour_energy / 60, 1)
+                # time_point = now + timedelta(hours=hour, minutes=0)
+                # logger.debug("TEST - : %s - %s", current_hour_energy, time_point)
+                pv_forecast.append(current_hour_energy)
 
             # Clear any previous errors on success
             self.pv_forcast_request_error["error"] = None
@@ -912,7 +1081,25 @@
                 pv_config_entry,
                 "openmeteo_lib",
             )
-
+            # Clear any previous errors on success
+            self.pv_forcast_request_error["error"] = None
+
+            logger.debug(
+                "[PV-IF] OpenMeteo Lib PV forecast (Wh) (length: %s): %s",
+                len(pv_forecast),
+                pv_forecast,
+            )
+            return pv_forecast
+
+        except (ValueError, TypeError, AttributeError) as e:
+            return self._handle_interface_error(
+                "processing_error",
+                f"Error processing OpenMeteo forecast data: {e}",
+                pv_config_entry,
+                "openmeteo_lib",
+            )
+
+    def __get_pv_forecast_forecast_solar_api(self, pv_config_entry):
     def __get_pv_forecast_forecast_solar_api(self, pv_config_entry):
         """
         Fetches PV forecast from Forecast.Solar API.
@@ -933,14 +1120,9 @@
                     for x in horizon_forecast_solar_api.split(",")
                     if x.strip()
                 ]
-<<<<<<< HEAD
             elif isinstance(horizon_forecast_solar_api, list):
                 # Use the list directly
                 pass
-=======
-                # Ensure the list has 24 values, repeating if necessary
-                horizon = (horizon * (24 // len(horizon) + 1))[:24]
->>>>>>> c0756105
             else:
                 # Fallback to default
                 horizon_forecast_solar_api = [0] * 24
@@ -958,6 +1140,8 @@
         logger.debug("[PV-IF] Fetching PV forecast from Forecast.Solar API: %s", url)
 
         def request_func():
+
+        def request_func():
             response = requests.get(url, timeout=5)
             response.raise_for_status()
             return response
@@ -968,8 +1152,15 @@
                 f"Forecast.Solar API error: {exception}",
                 pv_config_entry,
                 "forecast_solar",
-            )
-<<<<<<< HEAD
+            return response
+
+        def error_handler(error_type, exception):
+            return self._handle_interface_error(
+                error_type,
+                f"Forecast.Solar API error: {exception}",
+                pv_config_entry,
+                "forecast_solar",
+            )
 
         response = self._retry_request(request_func, error_handler)
 
@@ -978,10 +1169,6 @@
             watt_hours_period = data.get("result", {}).get("watt_hours_period", {})
             return watt_hours_period
 
-        watt_hours_period = self._retry_request(json_func, error_handler)
-
-=======
-
         response = self._retry_request(request_func, error_handler)
 
         def json_func():
@@ -991,7 +1178,9 @@
 
         watt_hours_period = self._retry_request(json_func, error_handler)
 
->>>>>>> c0756105
+        # Data validation
+        watt_hours_period = self._retry_request(json_func, error_handler)
+
         # Data validation
         if not watt_hours_period:
             return self._handle_interface_error(
@@ -1019,12 +1208,50 @@
             for h in hours_list:
                 # Use value if exact hour exists, else 0
                 forecast_wh.append(lookup.get(h, 0))
+            return self._handle_interface_error(
+                "no_valid_data",
+                "No valid watt_hours_period data found.",
+                pv_config_entry,
+                "forecast_solar",
+            )
+
+        # Data processing
+        try:
+            parsed = [
+                (datetime.strptime(ts, "%Y-%m-%d %H:%M:%S"), v)
+                for ts, v in watt_hours_period.items()
+            ]
+            min_time = min(dt for dt, _ in parsed)
+            # Align to midnight of the first day
+            midnight = min_time.replace(hour=0, minute=0, second=0, microsecond=0)
+            # Build list of 48 hourly timestamps
+            hours_list = [midnight + timedelta(hours=i) for i in range(48)]
+            # Build a lookup dict for fast access
+            lookup = {dt: v for dt, v in parsed}
+            # Fill the forecast array
+            forecast_wh = []
+            for h in hours_list:
+                # Use value if exact hour exists, else 0
+                forecast_wh.append(lookup.get(h, 0))
 
             # Clear any previous errors on success
             self.pv_forcast_request_error["error"] = None
 
             pv_forecast = forecast_wh
             return pv_forecast
+            # Clear any previous errors on success
+            self.pv_forcast_request_error["error"] = None
+
+            pv_forecast = forecast_wh
+            return pv_forecast
+
+        except (ValueError, TypeError, AttributeError) as e:
+            return self._handle_interface_error(
+                "processing_error",
+                f"Error processing forecast data: {e}",
+                pv_config_entry,
+                "forecast_solar",
+            )
 
         except (ValueError, TypeError, AttributeError) as e:
             return self._handle_interface_error(
@@ -1041,11 +1268,14 @@
         if self.config_special.get("url", "") == "":
             logger.error(
                 "[PV-IF] No EVCC URL configured for EVCC PV forecast - using default PV forecast"
+                "[PV-IF] No EVCC URL configured for EVCC PV forecast - using default PV forecast"
             )
             return self.__get_default_pv_forcast(pv_config_entry.get("power", 200))
 
         url = self.config_special.get("url", "").rstrip("/") + "/api/state"
         logger.debug("[PV-IF] Fetching PV forecast from EVCC API: %s", url)
+
+        def request_func():
 
         def request_func():
             response = requests.get(url, timeout=5)
@@ -1124,6 +1354,80 @@
                 pv_forecast[i] = hourly_values.get(hour, 0.0)
 
             # Apply scaling factor
+            return response
+
+        def error_handler(error_type, exception):
+            return self._handle_interface_error(
+                error_type,
+                f"EVCC API error: {exception}",
+                pv_config_entry,
+                "evcc",
+            )
+
+        response = self._retry_request(request_func, error_handler)
+
+        def json_func():
+            data = response.json()
+            solar_forecast_all = data.get("forecast", {}).get("solar", {})
+            solar_forecast_scale = solar_forecast_all.get("scale", "unknown")
+            solar_forecast = solar_forecast_all.get("timeseries", [])
+            logger.debug(
+                "[PV-IF] EVCC API solar forecast received with scale: %s",
+                solar_forecast_scale,
+            )
+            return solar_forecast, solar_forecast_scale
+
+        result = self._retry_request(json_func, error_handler)
+        if not result:
+            return self._handle_interface_error(
+                "no_valid_data",
+                "No valid solar forecast data found in EVCC API.",
+                pv_config_entry,
+                "evcc",
+            )
+        solar_forecast, solar_forecast_scale = result
+
+        if not solar_forecast or not isinstance(solar_forecast, list):
+            return self._handle_interface_error(
+                "no_valid_data",
+                "No valid solar forecast data found in EVCC API.",
+                pv_config_entry,
+                "evcc",
+            )
+
+        try:
+            # Get timezone-aware current time
+            tz = pytz.timezone(self.time_zone)
+            current_time = datetime.now(tz).replace(minute=0, second=0, microsecond=0)
+            midnight_today = current_time.replace(
+                hour=0, minute=0, second=0, microsecond=0
+            )
+            forecast_hours = [midnight_today + timedelta(hours=i) for i in range(hours)]
+            pv_forecast = [0.0] * hours  # Initialize with zeros
+
+            # with thanks for the hint from @forouher with PR #108
+            # --- AGGREGATE 15-min intervals to hourly Wh ---
+            forecast_items = []
+            for item in solar_forecast:
+                ts_str = item.get("ts", "")
+                if ts_str:
+                    ts = datetime.fromisoformat(ts_str.replace("Z", "+00:00"))
+                    ts = ts.astimezone(tz)
+                    # Convert W to Wh for 15 min: Wh = W * 0.25
+                    val_wh = item.get("val", 0) * 0.25
+                    forecast_items.append((ts, val_wh))
+
+            # Group by hour and sum Wh values
+            hourly_values = defaultdict(float)
+            for ts, val_wh in forecast_items:
+                hour_ts = ts.replace(minute=0, second=0, microsecond=0)
+                hourly_values[hour_ts] += val_wh
+
+            # Fill forecast array for 48 hours from midnight
+            for i, hour in enumerate(forecast_hours):
+                pv_forecast[i] = hourly_values.get(hour, 0.0)
+
+            # Apply scaling factor
             try:
                 scale_factor = float(solar_forecast_scale)
             except (TypeError, ValueError):
@@ -1136,7 +1440,19 @@
                 )
                 scale_factor = 1.0
 
+
+            if scale_factor <= 0:
+                logger.debug(
+                    "[PV-IF] EVCC PV forecast scale factor invalid (%s) - using 1.0",
+                    scale_factor,
+                )
+                scale_factor = 1.0
+
             pv_forecast = [val * scale_factor for val in pv_forecast]
+
+            # Clear any previous errors on success
+            self.pv_forcast_request_error["error"] = None
+
 
             # Clear any previous errors on success
             self.pv_forcast_request_error["error"] = None
@@ -1207,13 +1523,9 @@
 
         def request_func():
             response = requests.get(url, params=params, headers=headers, timeout=15)
-<<<<<<< HEAD
             logger.debug(
                 "[PV-IF] Solcast API response status: %d", response.status_code
             )
-=======
-            logger.debug("[PV-IF] Solcast API response status: %d", response.status_code)
->>>>>>> c0756105
             if response.status_code == 429:
                 raise requests.exceptions.RequestException("rate_limit")
             elif response.status_code == 403:
@@ -1229,12 +1541,8 @@
             # Map custom error codes to messages
             error_map = {
                 "rate_limit": "Solcast API rate limit exceeded",
-<<<<<<< HEAD
                 "auth_error": "Solcast API authentication failed (403) - check "
                 + "API key and resource ID access.",
-=======
-                "auth_error": "Solcast API authentication failed (403) - check API key and resource ID access.",
->>>>>>> c0756105
                 "not_found": f"Solcast resource ID '{resource_id}' not found - check resource ID",
                 "bad_request": "Solcast API bad request - check parameters",
             }
@@ -1561,4 +1869,155 @@
                 "source": source,
             }
         )
+        return []
+
+    # Add these helper functions to replace pvlib functionality
+    def _solar_position(self, times, latitude, longitude):
+        """
+        Calculate solar position (zenith and azimuth) for given times and location.
+        Simplified version of pvlib.solarposition.get_solarposition
+        """
+        lat_rad = math.radians(latitude)
+        results = []
+
+        for t in times:
+            # Convert to Julian day number
+            a = (14 - t.month) // 12
+            y = t.year - a
+            m = t.month + 12 * a - 3
+            jdn = (
+                t.day
+                + (153 * m + 2) // 5
+                + 365 * y
+                + y // 4
+                - y // 100
+                + y // 400
+                - 32045
+            )
+
+            # Add fraction of day
+            hour_fraction = (t.hour + t.minute / 60 + t.second / 3600) / 24
+            jd = jdn + hour_fraction - 0.5
+
+            # Number of days since J2000.0
+            n = jd - 2451545.0
+
+            # Mean longitude of sun
+            long_of_sun = (280.460 + 0.9856474 * n) % 360
+
+            # Mean anomaly of sun
+            g = math.radians((357.528 + 0.9856003 * n) % 360)
+
+            # Ecliptic longitude of sun
+            lambda_sun = math.radians(
+                long_of_sun + 1.915 * math.sin(g) + 0.020 * math.sin(2 * g)
+            )
+
+            # Obliquity of ecliptic
+            epsilon = math.radians(23.439 - 0.0000004 * n)
+
+            # Right ascension and declination
+            alpha = math.atan2(
+                math.cos(epsilon) * math.sin(lambda_sun), math.cos(lambda_sun)
+            )
+            delta = math.asin(math.sin(epsilon) * math.sin(lambda_sun))
+
+            # Greenwich mean sidereal time
+            gmst = (18.697375 + 24.06570982441908 * n) % 24
+
+            # Local sidereal time
+            lst = gmst + longitude / 15
+
+            # Hour angle
+            h = math.radians(15 * (lst - math.degrees(alpha) / 15))
+
+            # Solar zenith and azimuth
+            sin_alt = math.sin(lat_rad) * math.sin(delta) + math.cos(
+                lat_rad
+            ) * math.cos(delta) * math.cos(h)
+            altitude = math.asin(max(-1, min(1, sin_alt)))
+            zenith = math.degrees(math.pi / 2 - altitude)
+
+            cos_az = (math.sin(delta) - math.sin(altitude) * math.sin(lat_rad)) / (
+                math.cos(altitude) * math.cos(lat_rad)
+            )
+            azimuth = math.degrees(math.acos(max(-1, min(1, cos_az))))
+
+            if math.sin(h) > 0:
+                azimuth = 360 - azimuth
+
+            results.append({"apparent_zenith": zenith, "azimuth": azimuth})
+
+        return results
+
+    def _angle_of_incidence(
+        self, surface_tilt, surface_azimuth, solar_zenith, solar_azimuth
+    ):
+        """
+        Calculate angle of incidence between sun and tilted surface.
+        Simplified version of pvlib.irradiance.aoi
+        """
+        # Convert to radians
+        surf_tilt_rad = math.radians(surface_tilt)
+        surf_az_rad = math.radians(surface_azimuth)
+        sun_zen_rad = math.radians(solar_zenith)
+        sun_az_rad = math.radians(solar_azimuth)
+
+        # Calculate angle of incidence
+        cos_aoi = math.sin(sun_zen_rad) * math.sin(surf_tilt_rad) * math.cos(
+            sun_az_rad - surf_az_rad
+        ) + math.cos(sun_zen_rad) * math.cos(surf_tilt_rad)
+
+        # Ensure value is within valid range for acos
+        cos_aoi = max(-1, min(1, cos_aoi))
+        aoi = math.degrees(math.acos(cos_aoi))
+
+        return aoi
+
+    def _retry_request(self, request_func, error_handler, max_retries=3, delay=1):
+        """
+        Centralized retry logic for API requests.
+
+        Args:
+            request_func (callable): Function that performs the request and returns the result.
+            error_handler (callable): Function to call on final failure.
+            max_retries (int): Number of retries before error handler is called.
+            delay (int): Delay in seconds between retries.
+
+        Returns:
+            The result of request_func, or error_handler on failure.
+        """
+        for attempt in range(max_retries):
+            try:
+                return request_func()
+            except requests.exceptions.Timeout as e:
+                if attempt == max_retries - 1:
+                    return error_handler("timeout", e)
+            except requests.exceptions.RequestException as e:
+                if attempt == max_retries - 1:
+                    return error_handler("request_failed", e)
+            except (ValueError, TypeError) as e:
+                if attempt == max_retries - 1:
+                    return error_handler("invalid_json", e)
+            except (KeyError, AttributeError) as e:
+                if attempt == max_retries - 1:
+                    return error_handler("parsing_error", e)
+            time.sleep(delay)
+
+    def _handle_interface_error(
+        self, error_type, message, pv_config_entry, source="unknown"
+    ):
+        """
+        Centralized error handling for all API errors.
+        """
+        logger.error("[PV-IF] %s", message)
+        self.pv_forcast_request_error.update(
+            {
+                "error": error_type,
+                "timestamp": datetime.now().isoformat(),
+                "message": message,
+                "config_entry": pv_config_entry,
+                "source": source,
+            }
+        )
         return []