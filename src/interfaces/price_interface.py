"""
This module provides the `PriceInterface` class for retrieving and processing electricity price
data from various sources.

Supported sources:
    - Akkudoktor API (default)
    - Tibber API
    - SmartEnergy AT API
    - Stromligning.dk API
    - Fixed 24-hour price array

Features:
    - Fetches and updates current prices for a specified duration and start time.
    - Generates feed-in prices based on configuration.
    - Handles negative price switching and feed-in tariff logic.
    - Provides default fallback prices if external data is unavailable.

Usage:
    config = {
        "source": "tibber",
        "token": "your_access_token",
        "feed_in_tariff_price": 5.0,
        "negative_price_switch": True,
        "fixed_24h_array": [10.0] * 24
    }
    price_interface = PriceInterface(config, timezone="Europe/Berlin")
    price_interface.update_prices(tgt_duration=24, start_time=datetime.now())
    current_prices = price_interface.get_current_prices()
    current_feedin_prices = price_interface.get_current_feedin_prices()
"""

from datetime import datetime, timedelta
from collections import defaultdict
import json
import logging
import threading
import requests


<<<<<<< HEAD
=======

>>>>>>> c0756105
logger = logging.getLogger("__main__")
logger.info("[PRICE-IF] loading module ")

AKKUDOKTOR_API_PRICES = "https://api.akkudoktor.net/prices"
TIBBER_API = "https://api.tibber.com/v1-beta/gql"
SMARTENERGY_API = "https://apis.smartenergy.at/market/v1/price"
STROMLIGNING_API_BASE = "https://stromligning.dk/api/prices?lean=true"


class PriceInterface:
    """
    The PriceInterface class manages electricity price data retrieval and processing from
    various sources.

    Attributes:
        src (str): Source of the price data
                   (e.g., 'tibber', 'stromligning', 'smartenergy_at', 'fixed_24h', 'default').
        access_token (str): Access token for authenticating with the price source.
        fixed_24h_array (list): Optional fixed 24-hour price array.
        feed_in_tariff_price (float): Feed-in tariff price in cents per kWh.
        negative_price_switch (bool): If True, sets feed-in prices to 0 for negative prices.
        time_zone (str): Timezone for date and time operations.
        current_prices (list): Current prices including taxes.
        current_prices_direct (list): Current prices without tax.
        current_feedin (list): Current feed-in prices.
        default_prices (list): Default price list if external data is unavailable.

    Methods:
        update_prices(tgt_duration, start_time):
            Updates current_prices and current_feedin for the given duration and start time.
        get_current_prices():
            Returns the current prices.
        get_current_feedin_prices():
            Returns the current feed-in prices.
        __create_feedin_prices():
            Generates feed-in prices based on current_prices_direct and configuration.
        __retrieve_prices(tgt_duration, start_time=None):
            Dispatches price retrieval to the configured source.
        __retrieve_prices_from_akkudoktor(tgt_duration, start_time=None):
            Fetches prices from the Akkudoktor API.
        __retrieve_prices_from_tibber(tgt_duration, start_time=None):
            Fetches prices from the Tibber API.
        __retrieve_prices_from_smartenergy_at(tgt_duration, start_time=None):
            Fetches prices from the SmartEnergy AT API.
        __retrieve_prices_from_stromligning(tgt_duration, start_time=None):
            Fetches prices from the Stromligning.dk API.
        __retrieve_prices_from_fixed24h_array(tgt_duration, start_time=None):
            Returns prices from a fixed 24-hour array.
    """

    def __init__(
        self,
        config,
        timezone="UTC",
    ):
        self.src = config["source"]
        self.access_token = config.get("token", "")
<<<<<<< HEAD
        self._stromligning_url = None
=======
>>>>>>> c0756105
        self.fixed_price_adder_ct = config.get("fixed_price_adder_ct", 0.0)
        self.relative_price_multiplier = config.get("relative_price_multiplier", 0.0)
        self.fixed_24h_array = config.get("fixed_24h_array", False)
        # for HA addon config - if string, convert to list of floats
        if isinstance(self.fixed_24h_array, str) and self.fixed_24h_array != "":
            self.fixed_24h_array = [
                float(price) for price in self.fixed_24h_array.split(",")
            ]
        elif not isinstance(self.fixed_24h_array, list):
            self.fixed_24h_array = False
        self.feed_in_tariff_price = config.get("feed_in_price", 0.0)
        self.negative_price_switch = config.get("negative_price_switch", False)
        self.time_zone = timezone
        self.current_prices = []
        self.current_prices_direct = []  # without tax
        self.current_feedin = []
        self.default_prices = [0.0001] * 48  # if external data are not available
        self.price_currency = self.__determine_price_currency()

        # Add retry mechanism attributes
        self.last_successful_prices = []
        self.last_successful_prices_direct = []
        self.consecutive_failures = 0
        self.max_failures = 24  # Max consecutive failures before using default prices

        # Background thread attributes
        self._update_thread = None
        self._stop_event = threading.Event()
        self.update_interval = 900  # 15 minutes in seconds

        # Add retry mechanism attributes
        self.last_successful_prices = []
        self.last_successful_prices_direct = []
        self.consecutive_failures = 0
        self.max_failures = 24  # Max consecutive failures before using default prices

        # Background thread attributes
        self._update_thread = None
        self._stop_event = threading.Event()
        self.update_interval = 900  # 15 minutes in seconds

        self.__check_config()  # Validate configuration parameters
        logger.info(
            "[PRICE-IF] Initialized with"
            + " source: %s, feed_in_tariff_price: %s, negative_price_switch: %s",
            self.src,
            self.feed_in_tariff_price,
            self.negative_price_switch,
        )

        # Start the background update service
        self.__start_update_service()

    def __start_update_service(self):
        """
        Starts the background thread to periodically update prices.
        """
        if self._update_thread is None or not self._update_thread.is_alive():
            self._stop_event.clear()
            self._update_thread = threading.Thread(
                target=self.__update_prices_loop, daemon=True
            )
            self._update_thread.start()
            logger.info("[PRICE-IF] Background price update service started")

    def shutdown(self):
        """
        Stops the background thread and shuts down the update service.
        """
        if self._update_thread and self._update_thread.is_alive():
            logger.info("[PRICE-IF] Shutting down background price update service")
            self._stop_event.set()
            self._update_thread.join(timeout=5)
            if self._update_thread.is_alive():
                logger.warning(
                    "[PRICE-IF] Background thread did not shut down gracefully"
                )
            else:
                logger.info("[PRICE-IF] Background price update service stopped")

    def __update_prices_loop(self):
        """
        The loop that runs in the background thread to update prices periodically.
        """
        # Initial update
        try:
<<<<<<< HEAD
            self.update_prices(
                48,
                datetime.now(self.time_zone).replace(
                    hour=0, minute=0, second=0, microsecond=0
                ),
            )  # Get 48 hours of price data
            logger.info("[PRICE-IF] Initial price update completed")
        except RuntimeError as e:
=======
            self.update_prices(48, datetime.now(self.time_zone).replace(hour=0, minute=0, second=0, microsecond=0))  # Get 48 hours of price data
            logger.info("[PRICE-IF] Initial price update completed")
        except Exception as e:
>>>>>>> c0756105
            logger.error("[PRICE-IF] Error during initial price update: %s", e)

        while not self._stop_event.is_set():
            try:
                # Wait for the update interval or until stop event is set
                if self._stop_event.wait(timeout=self.update_interval):
                    break  # Stop event was set

                # Perform price update
<<<<<<< HEAD
                self.update_prices(
                    48,
                    datetime.now(self.time_zone).replace(
                        hour=0, minute=0, second=0, microsecond=0
                    ),
                )  # Get 48 hours of price data
=======
                self.update_prices(48, datetime.now(self.time_zone).replace(hour=0, minute=0, second=0, microsecond=0))  # Get 48 hours of price data
>>>>>>> c0756105
                logger.debug("[PRICE-IF] Periodic price update completed")

            except Exception as e:
                logger.error("[PRICE-IF] Error during periodic price update: %s", e)
                # Continue the loop even if update fails

        # Restart the service if it wasn't intentionally stopped
        if not self._stop_event.is_set():
            logger.warning(
                "[PRICE-IF] Background price update thread stopped unexpectedly, restarting..."
            )
            self.__start_update_service()

    def __check_config(self):
        """
        Checks the configuration for required parameters.

        This function checks if the necessary parameters are present in the configuration.
        If any required parameter is missing, it raises a ValueError.

        Raises:
            ValueError: If any required parameter is missing from the configuration.
        """
        if not self.src:
            self.src = "default"  # Default to 'default' if no source is specified
            logger.error(
                "[PRICE-IF] No source specified in configuration. Defaulting to 'default'."
            )
        if self.src == "tibber" and not self.access_token:
            self.src = "default"  # Fallback to default if no access token is provided
            logger.error(
                "[PRICE-IF] Access token is required for Tibber source but not provided."
                + " Usiung default price source."
            )
        if self.src == "stromligning":
            try:
                (
                    supplier_id,
                    product_id,
                    customer_group_id,
                ) = self._parse_stromligning_token(self.access_token)
            except ValueError as exc:
                self.src = "default"
                self._stromligning_url = None
                logger.error(
                    "[PRICE-IF] Invalid Stromligning token: %s. Falling back to default prices.",
                    exc,
                )
            else:
                query_parts = [
                    f"productId={product_id}",
                    f"supplierId={supplier_id}",
                ]
                if customer_group_id:
                    query_parts.append(f"customerGroupId={customer_group_id}")
                self._stromligning_url = (
                    f"{STROMLIGNING_API_BASE}&{'&'.join(query_parts)}"
                )
        else:
            self._stromligning_url = None

    @staticmethod
    def _parse_stromligning_token(token):
        """
        Parses the Stromligning token into its components.

        Args:
            token (str): The Stromligning token in the format
                         'supplierId/productId' or 'supplierId/productId/groupId'.

        Returns:
            tuple: A tuple containing supplierId, productId, and optionally customerGroupId.

        Raises:
            ValueError: If the token is missing, not a string, or not in the expected format.
        """
        if not token or not isinstance(token, str):
            raise ValueError("token must be provided for Stromligning.")

        parts = [segment.strip() for segment in token.strip().split("/")]
        if any(part == "" for part in parts):
            raise ValueError(
                "token segments must be non-empty when using Stromligning."
            )

        if len(parts) not in (2, 3):
            raise ValueError(
                "token must contain two or three segments separated by '/'."
            )

        supplier_id, product_id = parts[0], parts[1]
        customer_group_id = parts[2] if len(parts) == 3 else None
        return supplier_id, product_id, customer_group_id

    def update_prices(self, tgt_duration, start_time=None):
        """
        Updates the current prices and feed-in prices based on the target duration
        and start time provided.

        Args:
            tgt_duration (int): The target duration for which prices need to be retrieved.
            start_time (datetime): The starting time for retrieving prices.

        Updates:
            self.current_prices: Updates with the retrieved prices for the given duration
                                 and start time.
            self.current_feedin: Updates with the generated feed-in prices.

        Logs:
            Logs a debug message indicating that prices have been updated.
        """
        if start_time is None:
            start_time = datetime.now(self.time_zone).replace(
                minute=0, second=0, microsecond=0
            )
        self.current_prices = self.__retrieve_prices(tgt_duration, start_time)
        self.current_feedin = self.__create_feedin_prices()
        logger.debug(
            "[PRICE-IF] Prices updated for %d hours starting from %s",
            tgt_duration,
            start_time.strftime("%Y-%m-%d %H:%M"),
        )

    def get_current_prices(self):
        """
        Returns the current prices.

        This function returns the current prices fetched from the price source.
        If the source is not supported, it returns an empty list.

        Returns:
            list: A list of current prices.
        """
        # logger.debug("[PRICE-IF] Returning current prices: %s", self.current_prices)
        return self.current_prices

    def get_current_feedin_prices(self):
        """
        Returns the current feed-in prices.

        This function returns the current feed-in prices fetched from the price source.
        If the source is not supported, it returns an empty list.

        Returns:
            list: A list of current feed-in prices.
        """
        # logger.debug(
        #     "[PRICE-IF] Returning current feed-in prices: %s", self.current_feedin
        # )
        return self.current_feedin

    def get_price_currency(self):
        """
        Return the currency identifier for the currently configured price source.

        Returns:
            str: ISO 4217 currency code (e.g. 'EUR', 'DKK').
        """
        return self.price_currency

    def __create_feedin_prices(self):
        """
        Creates feed-in prices based on the current prices.

        This function generates feed-in prices based on the current prices and the
        configured feed-in tariff price. If the negative price switch is enabled,
        feed-in prices are set to 0 for negative prices. Otherwise, the feed-in tariff
        price is used for all prices.

        Returns:
            list: A list of feed-in prices.
        """
        if self.negative_price_switch:
            self.current_feedin = [
                0 if price < 0 else round(self.feed_in_tariff_price / 1000, 9)
                for price in self.current_prices_direct
            ]
            logger.debug(
                "[PRICE-IF] Negative price switch is enabled."
                + " Feed-in prices set to 0 for negative prices."
            )
        else:
            self.current_feedin = [
                round(self.feed_in_tariff_price / 1000, 9)
                for _ in self.current_prices_direct
            ]
            logger.debug(
                "[PRICE-IF] Feed-in prices created based on current"
                + " prices and feed-in tariff price."
            )
        return self.current_feedin

    def __retrieve_prices(self, tgt_duration, start_time=None):
        """
        Retrieve prices based on the target duration and optional start time.

        This function fetches prices from different sources based on the configuration.
        It supports fetching prices from 'tibber' and 'default' sources.

        Args:
            tgt_duration (int): The target duration for which prices are to be fetched.
            start_time (datetime, optional): The start time from which prices are to be fetched.
            Defaults to None.

        Returns:
            list: A list of prices for the specified duration and start time. Returns an empty list
            if the price source is not supported.
        """
        prices = []
        if self.src == "tibber":
            prices = self.__retrieve_prices_from_tibber(tgt_duration, start_time)
        elif self.src == "smartenergy_at":
            prices = self.__retrieve_prices_from_smartenergy_at(
                tgt_duration, start_time
            )
        elif self.src == "stromligning":
            prices = self.__retrieve_prices_from_stromligning(tgt_duration, start_time)
        elif self.src == "fixed_24h":
            prices = self.__retrieve_prices_from_fixed24h_array(
                tgt_duration, start_time
            )
        elif self.src == "default":
            prices = self.__retrieve_prices_from_akkudoktor(tgt_duration, start_time)
        else:
            prices = self.default_prices
            self.current_prices_direct = self.default_prices.copy()
            logger.error(
                "[PRICE-IF] Price source currently not supported."
                + " Using default prices (0,10 ct/kWh)."
            )

        if not prices:
            self.consecutive_failures += 1

            if (
                self.consecutive_failures <= self.max_failures
                and len(self.last_successful_prices) > 0  # Changed condition
            ):
                logger.warning(
                    "[PRICE-IF] No prices retrieved (failure %d/%d). Using last successful prices.",
                    self.consecutive_failures,
                    self.max_failures,
                )
                prices = self.last_successful_prices[:tgt_duration]
                self.current_prices_direct = self.last_successful_prices_direct[
                    :tgt_duration
                ]

                # Extend if needed
                if len(prices) < tgt_duration:
                    remaining_hours = tgt_duration - len(prices)
                    prices.extend(self.last_successful_prices[:remaining_hours])
                    self.current_prices_direct.extend(
                        self.last_successful_prices_direct[:remaining_hours]
                    )
            else:
                if len(self.last_successful_prices) == 0:
                    logger.error(
                        "[PRICE-IF] No prices retrieved (failure %d) and no previous"
                        + " successful prices available. Using default prices (0.10 ct/kWh).",
                        self.consecutive_failures,
                    )
                else:
                    logger.error(
                        "[PRICE-IF] No prices retrieved after %d consecutive failures."
                        + " Using default prices (0.10 ct/kWh).",
                        self.consecutive_failures,
                    )
                prices = self.default_prices[:tgt_duration]
                self.current_prices_direct = self.default_prices[:tgt_duration].copy()
        else:
            # Success - reset failure counter and store successful prices
            self.consecutive_failures = 0
            self.last_successful_prices = prices.copy()
            self.last_successful_prices_direct = self.current_prices_direct.copy()
            logger.debug("[PRICE-IF] Prices retrieved successfully. Stored as backup.")

        return prices

    def __determine_price_currency(self):
        """
        Determine the currency used by the configured price source.

        Returns:
            str: ISO 4217 currency code.
        """
        if self.src == "stromligning":
            return "DKK"
        if self.src == "smartenergy_at":
            return "EUR"
        if self.src == "fixed_24h":
            return "EUR"
        if self.src == "tibber":
            # Tibber exposes prices in the account currency; default to EUR.
            return "EUR"
        if self.src == "default":
            return "EUR"
        return "EUR"

    def __retrieve_prices_from_akkudoktor(self, tgt_duration, start_time=None):
        """
        Fetches and processes electricity prices for today and tomorrow.

        This function retrieves electricity prices for today and tomorrow from an API,
        processes the prices, and returns a list of prices for the specified duration starting
        from the specified start time. If tomorrow's prices are not available, today's prices are
        repeated for tomorrow.

        Args:
            tgt_duration (int): The target duration in hours for which the prices are needed.
            start_time (datetime, optional): The start time for fetching prices. Defaults to None.

        Returns:
            list: A list of electricity prices for the specified duration starting
                from the specified start time.
        """
        if self.src != "default":
            logger.error(
                "[PRICE-IF] Price source %s currently not supported. Default prices will be used.",
                self.src,
            )
            return []
        logger.debug("[PRICE-IF] Fetching prices from akkudoktor ...")
        if start_time is None:
            start_time = datetime.now(self.time_zone).replace(
                minute=0, second=0, microsecond=0
            )
        current_hour = start_time.hour
        request_url = (
            AKKUDOKTOR_API_PRICES
            + "?start="
            + start_time.strftime("%Y-%m-%d")
            + "&end="
            + (start_time + timedelta(days=1)).strftime("%Y-%m-%d")
        )
        logger.debug("[PRICE-IF] Requesting prices from akkudoktor: %s", request_url)
        try:
            response = requests.get(request_url, timeout=10)
            response.raise_for_status()
            data = response.json()
        except requests.exceptions.Timeout:
            logger.error(
                "[PRICE-IF] Request timed out while fetching prices from akkudoktor."
            )
            return []
        except requests.exceptions.RequestException as e:
            logger.error(
                "[PRICE-IF] Request failed while fetching prices from akkudoktor: %s",
                e,
            )
            return []

        prices = []
        for price in data["values"]:
            price_with_fixed = (
                round(price["marketpriceEurocentPerKWh"] / 100000, 9)
                + self.fixed_price_adder_ct / 100000
            )
            price_final = round(
                price_with_fixed * (1 + self.relative_price_multiplier), 9
            )
            prices.append(price_final)

        if start_time is None:
            start_time = datetime.now(self.time_zone).replace(
                minute=0, second=0, microsecond=0
            )
        current_hour = start_time.hour
        extended_prices = prices[current_hour : current_hour + tgt_duration]

        if len(extended_prices) < tgt_duration:
            remaining_hours = tgt_duration - len(extended_prices)
            extended_prices.extend(prices[:remaining_hours])
        logger.debug("[PRICE-IF] Prices from AKKUDOKTOR fetched successfully.")
        self.current_prices_direct = extended_prices.copy()
        return extended_prices

    def __retrieve_prices_from_tibber(self, tgt_duration, start_time=None):
        """
        Fetches and processes electricity prices for today and tomorrow.

        This function retrieves electricity prices for today and tomorrow from a web service,
        processes the prices, and returns a list of prices for the specified duration starting
        from the specified start time. If tomorrow's prices are not available, today's prices are
        repeated for tomorrow.

        Args:
            tgt_duration (int): The target duration in hours for which the prices are needed.
            start_time (datetime, optional): The start time for fetching prices. Defaults to None.

        Returns:
            list: A list of electricity prices for the specified duration starting
                from the specified start time.
        """
        logger.debug("[PRICE-IF] Prices fetching from TIBBER started")
        if self.src != "tibber":
            logger.error(
                "[PRICE-IF] Price source '%s' currently not supported.", self.src
            )
            return []  # Changed from self.default_prices to []
        headers = {
            "Authorization": self.access_token,
            "Content-Type": "application/json",
        }
        query = """
        {
            viewer {
                homes {
                    currentSubscription {
                        priceInfo {
                            today {
                                total
                                energy
                                startsAt
                                currency
                            }
                            tomorrow {
                                total
                                energy
                                startsAt
                            }
                        }
                    }
                }
            }
        }
        """
        try:
            response = requests.post(
                TIBBER_API, headers=headers, json={"query": query}, timeout=10
            )
            response.raise_for_status()
        except requests.exceptions.Timeout:
            logger.error(
                "[PRICE-IF] Request timed out while fetching prices from Tibber."
            )
            return []  # Changed from self.default_prices to []
        except requests.exceptions.RequestException as e:
            logger.error(
                "[PRICE-IF] Request failed while fetching prices from Tibber: %s",
                e,
            )
            return []  # Changed from self.default_prices to []

        response.raise_for_status()
        data = response.json()
        if "errors" in data and data["errors"] is not None:
            logger.error(
                "[PRICE-IF] Error fetching prices - tibber API response: %s",
                data["errors"][0]["message"],
            )
            return []

        today_prices = json.dumps(
            data["data"]["viewer"]["homes"][0]["currentSubscription"]["priceInfo"][
                "today"
            ]
        )
        tomorrow_prices = json.dumps(
            data["data"]["viewer"]["homes"][0]["currentSubscription"]["priceInfo"][
                "tomorrow"
            ]
        )
        try:
            self.price_currency = (
                (
                    data["data"]["viewer"]["homes"][0]["currentSubscription"][
                        "priceInfo"
                    ]["today"][0]["currency"]
                )
                .strip()
                .upper()
            )
        except (KeyError, IndexError, TypeError):
            pass

        today_prices_json = json.loads(today_prices)
        tomorrow_prices_json = json.loads(tomorrow_prices)
        prices = []
        prices_direct = []

        for price in today_prices_json:
            prices.append(round(price["total"] / 1000, 9))
            prices_direct.append(round(price["energy"] / 1000, 9))
            # logger.debug(
            #     "[Main] day 1 - price for %s -> %s", price["startsAt"], price["total"]
            # )
        if tomorrow_prices_json:
            for price in tomorrow_prices_json:
                prices.append(round(price["total"] / 1000, 9))
                prices_direct.append(round(price["energy"] / 1000, 9))
                # logger.debug(
                #     "[Main] day 2 - price for %s -> %s", price["startsAt"], price["total"]
                # )
        else:
            prices.extend(prices[:24])  # Repeat today's prices for tomorrow
            prices_direct.extend(
                prices_direct[:24]
            )  # Repeat today's prices for tomorrow

        if start_time is None:
            start_time = datetime.now(self.time_zone).replace(
                minute=0, second=0, microsecond=0
            )
        current_hour = start_time.hour
        extended_prices = prices[current_hour : current_hour + tgt_duration]
        extended_prices_direct = prices_direct[
            current_hour : current_hour + tgt_duration
        ]

        if len(extended_prices) < tgt_duration:
            remaining_hours = tgt_duration - len(extended_prices)
            extended_prices.extend(prices[:remaining_hours])
            extended_prices_direct.extend(prices_direct[:remaining_hours])
        self.current_prices_direct = extended_prices_direct.copy()
        logger.debug("[PRICE-IF] Prices from TIBBER fetched successfully.")
        return extended_prices

    def __retrieve_prices_from_stromligning(self, tgt_duration, start_time=None):
        logger.debug("[PRICE-IF] Prices fetching from STROMLIGNING started")
        if self.src != "stromligning":
            logger.error(
                "[PRICE-IF] Price source '%s' currently not supported.",
                self.src,
            )
            return []

        if start_time is None:
            start_time = datetime.now(self.time_zone).replace(
                minute=0, second=0, microsecond=0
            )

        if start_time.tzinfo is None and hasattr(self.time_zone, "localize"):
            start_time = self.time_zone.localize(start_time)

        headers = {"accept": "application/json"}

        request_url = self._stromligning_url
        to_param = (start_time + timedelta(hours=tgt_duration)).strftime(
            "%Y-%m-%dT%H:%M"
        )
        request_url = f"{request_url}&forecast=true&to={to_param}"

        try:
            response = requests.get(request_url, headers=headers, timeout=10)
            response.raise_for_status()
            data = response.json()
        except requests.exceptions.Timeout:
            logger.error(
                "[PRICE-IF] Request timed out while fetching prices from STROMLIGNING."
            )
            return []
        except requests.exceptions.RequestException as e:
            logger.error(
                "[PRICE-IF] Request failed while fetching prices from STROMLIGNING: %s",
                e,
            )
            return []
        except ValueError as e:
            logger.error(
                "[PRICE-IF] Failed to parse STROMLIGNING response as JSON: %s",
                e,
            )
            return []

        if not isinstance(data, list) or len(data) == 0:
            logger.error("[PRICE-IF] STROMLIGNING API returned no price entries.")
            return []

        tzinfo = start_time.tzinfo
        horizon_end = start_time + timedelta(hours=tgt_duration)

        processed_entries = []
        for entry in data:
            try:
                price_value = float(entry["price"])
                entry_start = entry["date"]
                resolution_value = str(entry.get("resolution", "15m")).lower()
            except (KeyError, TypeError, ValueError):
                logger.debug(
                    "[PRICE-IF] Skipping malformed STROMLIGNING entry: %s", entry
                )
                continue

            try:
                entry_start_dt = datetime.fromisoformat(
                    entry_start.replace("Z", "+00:00")
                )
            except ValueError:
                logger.debug(
                    "[PRICE-IF] Skipping STROMLIGNING entry with invalid datetime: %s",
                    entry_start,
                )
                continue

            if tzinfo is not None:
                entry_start_dt = entry_start_dt.astimezone(tzinfo)

            resolution_map = {"15m": 15, "30m": 30, "60m": 60}
            minutes = resolution_map.get(resolution_value, 15)
            entry_end_dt = entry_start_dt + timedelta(minutes=minutes)

            if entry_end_dt <= start_time or entry_start_dt >= horizon_end:
                continue

            processed_entries.append(
                (entry_start_dt, entry_end_dt, price_value / 1000.0)
            )

        if not processed_entries:
            logger.error(
                "[PRICE-IF] No relevant STROMLIGNING price entries found within horizon."
            )
            return []

        processed_entries.sort(key=lambda item: item[0])

        hourly_prices = []
        current_slot_start = start_time
        coverage_warning = False

        while current_slot_start < horizon_end:
            current_slot_end = current_slot_start + timedelta(hours=1)
            weighted_sum = 0.0
            covered_seconds = 0.0

            for entry_start, entry_end, price_per_wh in processed_entries:
                overlap_start = max(entry_start, current_slot_start)
                overlap_end = min(entry_end, current_slot_end)
                if overlap_start >= overlap_end:
                    continue
                duration = (overlap_end - overlap_start).total_seconds()
                weighted_sum += price_per_wh * duration
                covered_seconds += duration

            if covered_seconds == 0:
                coverage_warning = True
                if hourly_prices:
                    hourly_prices.append(hourly_prices[-1])
                else:
                    hourly_prices.append(processed_entries[0][2])
            else:
                hourly_prices.append(round(weighted_sum / covered_seconds, 9))

            current_slot_start = current_slot_end

        if coverage_warning:
            logger.warning(
                "[PRICE-IF] Incomplete STROMLIGNING price coverage detected; "
                "missing intervals reused the prior value."
            )

        self.current_prices_direct = hourly_prices.copy()
        logger.debug("[PRICE-IF] Prices from STROMLIGNING fetched successfully.")
        return hourly_prices

    def __retrieve_prices_from_smartenergy_at(self, tgt_duration, start_time=None):
        logger.debug("[PRICE-IF] Prices fetching from SMARTENERGY_AT started")
        if self.src != "smartenergy_at":
            logger.error(
                "[PRICE-IF] Price source '%s' currently not supported.",
                self.src,
            )
            return []
        if start_time is None:
            start_time = datetime.now(self.time_zone).replace(
                minute=0, second=0, microsecond=0
            )
        request_url = SMARTENERGY_API
        logger.debug(
            "[PRICE-IF] Requesting prices from SMARTENERGY_AT: %s", request_url
        )
        try:
            response = requests.get(request_url, timeout=10)
            response.raise_for_status()
            data = response.json()
        except requests.exceptions.Timeout:
            logger.error(
                "[PRICE-IF] Request timed out while fetching prices from SMARTENERGY_AT."
            )
            return []
        except requests.exceptions.RequestException as e:
            logger.error(
                "[PRICE-IF] Request failed while fetching prices from SMARTENERGY_AT: %s",
                e,
            )
            return []

        # Summarize to hourly averages
        hourly = defaultdict(list)
        for entry in data["data"]:
            hour = datetime.fromisoformat(entry["date"]).hour
            hourly[hour].append(entry["value"] / 100000)  # Convert to euro/wh
        # Compute the average for each hour (0-23)
        hourly_prices = []
        for hour in range(24):
            values = hourly.get(hour, [])
            avg = sum(values) / len(values) if values else 0
            hourly_prices.append(round(avg, 9))

        # Optionally extend to tgt_duration if needed
        extended_prices = hourly_prices
        if len(extended_prices) < tgt_duration:
            remaining_hours = tgt_duration - len(extended_prices)
            extended_prices.extend(hourly_prices[:remaining_hours])

        # Catch case where all prices are zero (or data is empty)
        if not any(extended_prices):
<<<<<<< HEAD
            logger.error(
                "[PRICE-IF] SMARTENERGY_AT API returned only zero prices or empty data."
            )
=======
            logger.error("[PRICE-IF] SMARTENERGY_AT API returned only zero prices or empty data.")
>>>>>>> c0756105
            return []

        logger.debug("[PRICE-IF] Prices from SMARTENERGY_AT fetched successfully.")
        self.current_prices_direct = extended_prices.copy()
        return extended_prices

    def __retrieve_prices_from_fixed24h_array(self, tgt_duration, start_time=None):
        """
        Returns a fixed 24-hour array of prices.

        This function returns a fixed 24-hour array of prices based on the configured
        feed-in tariff price. It is used when the `fixed_24h_array` configuration is set to True.

        Args:
            tgt_duration (int): The target duration for which prices are needed.
            start_time (datetime, optional): The start time for fetching prices. Defaults to None.

        Returns:
            list: A list of fixed prices for the specified duration.
        """
        if not self.fixed_24h_array:
            logger.error(
                "[PRICE-IF] fixed_24h is configured,"
                + " but no 'fixed_24h_array' is provided."
            )
            return []
        if len(self.fixed_24h_array) != 24:
            logger.error("[PRICE-IF] fixed_24h_array must contain exactly 24 entries.")
            return []
        # Convert each entry in fixed_24h_array from ct/kWh to €/Wh (divide by 100000)
        extended_prices = [round(price / 100000, 9) for price in self.fixed_24h_array]
        # Extend to tgt_duration if needed
        if len(extended_prices) < tgt_duration:
            remaining_hours = tgt_duration - len(extended_prices)
            extended_prices.extend(extended_prices[:remaining_hours])
        self.current_prices_direct = extended_prices.copy()
        return extended_prices<|MERGE_RESOLUTION|>--- conflicted
+++ resolved
@@ -34,13 +34,10 @@
 import json
 import logging
 import threading
+import threading
 import requests
 
 
-<<<<<<< HEAD
-=======
-
->>>>>>> c0756105
 logger = logging.getLogger("__main__")
 logger.info("[PRICE-IF] loading module ")
 
@@ -98,10 +95,7 @@
     ):
         self.src = config["source"]
         self.access_token = config.get("token", "")
-<<<<<<< HEAD
         self._stromligning_url = None
-=======
->>>>>>> c0756105
         self.fixed_price_adder_ct = config.get("fixed_price_adder_ct", 0.0)
         self.relative_price_multiplier = config.get("relative_price_multiplier", 0.0)
         self.fixed_24h_array = config.get("fixed_24h_array", False)
@@ -132,17 +126,6 @@
         self._stop_event = threading.Event()
         self.update_interval = 900  # 15 minutes in seconds
 
-        # Add retry mechanism attributes
-        self.last_successful_prices = []
-        self.last_successful_prices_direct = []
-        self.consecutive_failures = 0
-        self.max_failures = 24  # Max consecutive failures before using default prices
-
-        # Background thread attributes
-        self._update_thread = None
-        self._stop_event = threading.Event()
-        self.update_interval = 900  # 15 minutes in seconds
-
         self.__check_config()  # Validate configuration parameters
         logger.info(
             "[PRICE-IF] Initialized with"
@@ -188,7 +171,6 @@
         """
         # Initial update
         try:
-<<<<<<< HEAD
             self.update_prices(
                 48,
                 datetime.now(self.time_zone).replace(
@@ -197,11 +179,6 @@
             )  # Get 48 hours of price data
             logger.info("[PRICE-IF] Initial price update completed")
         except RuntimeError as e:
-=======
-            self.update_prices(48, datetime.now(self.time_zone).replace(hour=0, minute=0, second=0, microsecond=0))  # Get 48 hours of price data
-            logger.info("[PRICE-IF] Initial price update completed")
-        except Exception as e:
->>>>>>> c0756105
             logger.error("[PRICE-IF] Error during initial price update: %s", e)
 
         while not self._stop_event.is_set():
@@ -211,16 +188,12 @@
                     break  # Stop event was set
 
                 # Perform price update
-<<<<<<< HEAD
                 self.update_prices(
                     48,
                     datetime.now(self.time_zone).replace(
                         hour=0, minute=0, second=0, microsecond=0
                     ),
                 )  # Get 48 hours of price data
-=======
-                self.update_prices(48, datetime.now(self.time_zone).replace(hour=0, minute=0, second=0, microsecond=0))  # Get 48 hours of price data
->>>>>>> c0756105
                 logger.debug("[PRICE-IF] Periodic price update completed")
 
             except Exception as e:
@@ -336,8 +309,17 @@
             start_time = datetime.now(self.time_zone).replace(
                 minute=0, second=0, microsecond=0
             )
+        if start_time is None:
+            start_time = datetime.now(self.time_zone).replace(
+                minute=0, second=0, microsecond=0
+            )
         self.current_prices = self.__retrieve_prices(tgt_duration, start_time)
         self.current_feedin = self.__create_feedin_prices()
+        logger.debug(
+            "[PRICE-IF] Prices updated for %d hours starting from %s",
+            tgt_duration,
+            start_time.strftime("%Y-%m-%d %H:%M"),
+        )
         logger.debug(
             "[PRICE-IF] Prices updated for %d hours starting from %s",
             tgt_duration,
@@ -497,6 +479,50 @@
             self.last_successful_prices = prices.copy()
             self.last_successful_prices_direct = self.current_prices_direct.copy()
             logger.debug("[PRICE-IF] Prices retrieved successfully. Stored as backup.")
+            self.consecutive_failures += 1
+
+            if (
+                self.consecutive_failures <= self.max_failures
+                and len(self.last_successful_prices) > 0  # Changed condition
+            ):
+                logger.warning(
+                    "[PRICE-IF] No prices retrieved (failure %d/%d). Using last successful prices.",
+                    self.consecutive_failures,
+                    self.max_failures,
+                )
+                prices = self.last_successful_prices[:tgt_duration]
+                self.current_prices_direct = self.last_successful_prices_direct[
+                    :tgt_duration
+                ]
+
+                # Extend if needed
+                if len(prices) < tgt_duration:
+                    remaining_hours = tgt_duration - len(prices)
+                    prices.extend(self.last_successful_prices[:remaining_hours])
+                    self.current_prices_direct.extend(
+                        self.last_successful_prices_direct[:remaining_hours]
+                    )
+            else:
+                if len(self.last_successful_prices) == 0:
+                    logger.error(
+                        "[PRICE-IF] No prices retrieved (failure %d) and no previous"
+                        + " successful prices available. Using default prices (0.10 ct/kWh).",
+                        self.consecutive_failures,
+                    )
+                else:
+                    logger.error(
+                        "[PRICE-IF] No prices retrieved after %d consecutive failures."
+                        + " Using default prices (0.10 ct/kWh).",
+                        self.consecutive_failures,
+                    )
+                prices = self.default_prices[:tgt_duration]
+                self.current_prices_direct = self.default_prices[:tgt_duration].copy()
+        else:
+            # Success - reset failure counter and store successful prices
+            self.consecutive_failures = 0
+            self.last_successful_prices = prices.copy()
+            self.last_successful_prices_direct = self.current_prices_direct.copy()
+            logger.debug("[PRICE-IF] Prices retrieved successfully. Stored as backup.")
 
         return prices
 
@@ -542,6 +568,7 @@
                 "[PRICE-IF] Price source %s currently not supported. Default prices will be used.",
                 self.src,
             )
+            return []
             return []
         logger.debug("[PRICE-IF] Fetching prices from akkudoktor ...")
         if start_time is None:
@@ -566,15 +593,26 @@
                 "[PRICE-IF] Request timed out while fetching prices from akkudoktor."
             )
             return []
+            return []
         except requests.exceptions.RequestException as e:
             logger.error(
+                "[PRICE-IF] Request failed while fetching prices from akkudoktor: %s",
                 "[PRICE-IF] Request failed while fetching prices from akkudoktor: %s",
                 e,
             )
             return []
+            return []
 
         prices = []
         for price in data["values"]:
+            price_with_fixed = (
+                round(price["marketpriceEurocentPerKWh"] / 100000, 9)
+                + self.fixed_price_adder_ct / 100000
+            )
+            price_final = round(
+                price_with_fixed * (1 + self.relative_price_multiplier), 9
+            )
+            prices.append(price_final)
             price_with_fixed = (
                 round(price["marketpriceEurocentPerKWh"] / 100000, 9)
                 + self.fixed_price_adder_ct / 100000
@@ -620,6 +658,7 @@
             logger.error(
                 "[PRICE-IF] Price source '%s' currently not supported.", self.src
             )
+            return []  # Changed from self.default_prices to []
             return []  # Changed from self.default_prices to []
         headers = {
             "Authorization": self.access_token,
@@ -658,11 +697,14 @@
                 "[PRICE-IF] Request timed out while fetching prices from Tibber."
             )
             return []  # Changed from self.default_prices to []
+            return []  # Changed from self.default_prices to []
         except requests.exceptions.RequestException as e:
             logger.error(
+                "[PRICE-IF] Request failed while fetching prices from Tibber: %s",
                 "[PRICE-IF] Request failed while fetching prices from Tibber: %s",
                 e,
             )
+            return []  # Changed from self.default_prices to []
             return []  # Changed from self.default_prices to []
 
         response.raise_for_status()
@@ -882,8 +924,10 @@
         if self.src != "smartenergy_at":
             logger.error(
                 "[PRICE-IF] Price source '%s' currently not supported.",
+                "[PRICE-IF] Price source '%s' currently not supported.",
                 self.src,
             )
+            return []
             return []
         if start_time is None:
             start_time = datetime.now(self.time_zone).replace(
@@ -902,11 +946,14 @@
                 "[PRICE-IF] Request timed out while fetching prices from SMARTENERGY_AT."
             )
             return []
+            return []
         except requests.exceptions.RequestException as e:
             logger.error(
+                "[PRICE-IF] Request failed while fetching prices from SMARTENERGY_AT: %s",
                 "[PRICE-IF] Request failed while fetching prices from SMARTENERGY_AT: %s",
                 e,
             )
+            return []
             return []
 
         # Summarize to hourly averages
@@ -920,6 +967,7 @@
             values = hourly.get(hour, [])
             avg = sum(values) / len(values) if values else 0
             hourly_prices.append(round(avg, 9))
+            hourly_prices.append(round(avg, 9))
 
         # Optionally extend to tgt_duration if needed
         extended_prices = hourly_prices
@@ -929,13 +977,9 @@
 
         # Catch case where all prices are zero (or data is empty)
         if not any(extended_prices):
-<<<<<<< HEAD
             logger.error(
                 "[PRICE-IF] SMARTENERGY_AT API returned only zero prices or empty data."
             )
-=======
-            logger.error("[PRICE-IF] SMARTENERGY_AT API returned only zero prices or empty data.")
->>>>>>> c0756105
             return []
 
         logger.debug("[PRICE-IF] Prices from SMARTENERGY_AT fetched successfully.")
@@ -962,7 +1006,10 @@
                 + " but no 'fixed_24h_array' is provided."
             )
             return []
+            return []
         if len(self.fixed_24h_array) != 24:
+            logger.error("[PRICE-IF] fixed_24h_array must contain exactly 24 entries.")
+            return []
             logger.error("[PRICE-IF] fixed_24h_array must contain exactly 24 entries.")
             return []
         # Convert each entry in fixed_24h_array from ct/kWh to €/Wh (divide by 100000)
