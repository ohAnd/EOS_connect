--- conflicted
+++ resolved
@@ -34,6 +34,28 @@
 
   build_image:
     needs: pytest
+  pytest:
+    runs-on: ubuntu-latest
+    steps:
+      - name: Checkout
+        uses: actions/checkout@v4
+
+      - name: Set up Python
+        uses: actions/setup-python@v5
+        with:
+          python-version: '3.11'
+
+      - name: Install dependencies
+        run: |
+          python -m pip install --upgrade pip
+          pip install -r requirements.txt
+          pip install pytest
+
+      - name: Run unit and regression tests
+        run: python -m pytest -v tests/
+
+  build_image:
+    needs: pytest
     runs-on: ubuntu-latest
     steps:
       - name: Checkout
@@ -48,14 +70,9 @@
         with:
           platforms: all
 
-<<<<<<< HEAD
       # 2. Setup Buildx
       - name: Set up Docker Buildx
         uses: docker/setup-buildx-action@v3
-=======
-      - name: Log in to GitHub Container Registry
-        run: echo "${{ secrets.GITHUB_TOKEN }}" | docker login ghcr.io -u ${{ github.actor }} --password-stdin
->>>>>>> c0756105
 
       # 3. Log in to GitHub Container Registry
       - name: Log in to GitHub Container Registry
