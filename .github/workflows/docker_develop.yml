name: Develop - build image and push
# This workflow builds, tests, and pushes a Docker image to GitHub Container Registry.
# It is triggered on pushes and pull requests to the "develop" branch, and can also be triggered manually.
# The image is tagged with "develop" and a version string based on the workflow run number.
# For pull requests, the Docker image is uploaded as an artifact instead of being pushed to the registry.
# After publishing, old Docker images with the "develop" version suffix are cleaned up to save space.
# The workflow uses the GITHUB_TOKEN secret for authentication with GitHub Container Registry.

# Jobs:
# - pytest: Runs unit and regression tests using pytest.
# - build_image: Builds the Docker image, tags it, and uploads it as an artifact for PRs.
# - publish_image: Downloads the image artifact and pushes it to GitHub Container Registry (on push events).
# - cleanup_old_develops: Cleans up old "develop" Docker images in the registry (on push events).

on:
  push:
    branches: [ "develop" ]
  pull_request:
    branches: [ "develop" ]
  workflow_dispatch: # allows manual triggering of the workflow

env:
<<<<<<< HEAD
  VERSION_PREFIX: 0.2.25.
=======
  VERSION_PREFIX: 0.2.01.
>>>>>>> c0756105
  VERSION_SUFFIX: -develop

jobs:
  pytest:
    runs-on: ubuntu-latest
    steps:
      - name: Checkout
        uses: actions/checkout@v4

      - name: Set up Python
        uses: actions/setup-python@v5
        with:
          python-version: '3.11'

      - name: Install dependencies
        run: |
          python -m pip install --upgrade pip
          pip install -r requirements.txt
          pip install pytest

      - name: Run unit and regression tests
        run: python -m pytest -v tests/
<<<<<<< HEAD
  
=======
      
>>>>>>> c0756105
  publish_image:
    runs-on: ubuntu-latest
    needs: pytest
    steps:
      - name: Checkout
        uses: actions/checkout@v4

      - name: Pull latest changes
        run: git pull origin develop --rebase

      - name: Set version string
        run: echo "VERSION=${{ env.VERSION_PREFIX }}${{ github.run_number }}${{env.VERSION_SUFFIX}}" >> $GITHUB_ENV

      - name: Write version to file
        run: echo "__version__ = '${{ env.VERSION }}'" > src/version.py

      - name: Commit version file and push changes
        if: github.event_name == 'push'
        uses: devops-infra/action-commit-push@master
        with:
          github_token: ${{ secrets.GITHUB_TOKEN }}
          commit_prefix: "[AUTO] "
          commit_message: "Update version to ${{ env.VERSION }}"

      - name: Convert repository owner to lowercase
        run: echo "owner=$(echo '${{ github.repository_owner }}' | tr '[:upper:]' '[:lower:]')" >> $GITHUB_ENV

      # 1. Setup QEMU for ARM64 emulation
      - name: Set up QEMU
        uses: docker/setup-qemu-action@v3
        with:
          platforms: all

      # 2. Setup Buildx
      - name: Set up Docker Buildx
        uses: docker/setup-buildx-action@v3

      # 3. Log in to GitHub Container Registry
      - name: Log in to GitHub Container Registry
        uses: docker/login-action@v3
        with:
          registry: ghcr.io
          username: ${{ github.actor }}
          password: ${{ secrets.GITHUB_TOKEN }}

      # 4. Build & Push Multi-Arch Image
      - name: Build and push multi-platform Docker image
        uses: docker/build-push-action@v5
        with:
          context: .
          platforms: linux/amd64,linux/arm64
          tags: |
            ghcr.io/${{ env.owner }}/eos_connect:develop
            ghcr.io/${{ env.owner }}/eos_connect:${{ env.VERSION }}
          push: ${{ github.event_name == 'push' }}

      - name: Upload Docker image as artifact
        if: github.event_name == 'pull_request'
        uses: actions/upload-artifact@v4
        with:
          name: eos_connect_image-${{ env.VERSION }}
          path: eos_connect_${{ env.VERSION }}.tar.gz

  cleanup_old_develops:
    needs: publish_image
    runs-on: ubuntu-latest
    steps:
      - name: Cleanup old Docker images
        env:
          GH_TOKEN: ${{ secrets.GITHUB_TOKEN }}
        run: |
          echo "Cleaning up old Docker images..."
            ghcr_images=$(gh api -H "Authorization: token $GH_TOKEN" /user/packages/container/eos_connect/versions | jq -r '.[] | select(.metadata.container.tags[] | endswith("${{ env.VERSION_SUFFIX }}")) | .id' | tail -n +4)
          for image_id in $ghcr_images; do
            gh api -X DELETE -H "Authorization: token $GH_TOKEN" /user/packages/container/eos_connect/versions/$image_id
          done<|MERGE_RESOLUTION|>--- conflicted
+++ resolved
@@ -1,10 +1,18 @@
 name: Develop - build image and push
+# This workflow builds, tests, and pushes a Docker image to GitHub Container Registry.
 # This workflow builds, tests, and pushes a Docker image to GitHub Container Registry.
 # It is triggered on pushes and pull requests to the "develop" branch, and can also be triggered manually.
 # The image is tagged with "develop" and a version string based on the workflow run number.
 # For pull requests, the Docker image is uploaded as an artifact instead of being pushed to the registry.
 # After publishing, old Docker images with the "develop" version suffix are cleaned up to save space.
+# After publishing, old Docker images with the "develop" version suffix are cleaned up to save space.
 # The workflow uses the GITHUB_TOKEN secret for authentication with GitHub Container Registry.
+
+# Jobs:
+# - pytest: Runs unit and regression tests using pytest.
+# - build_image: Builds the Docker image, tags it, and uploads it as an artifact for PRs.
+# - publish_image: Downloads the image artifact and pushes it to GitHub Container Registry (on push events).
+# - cleanup_old_develops: Cleans up old "develop" Docker images in the registry (on push events).
 
 # Jobs:
 # - pytest: Runs unit and regression tests using pytest.
@@ -20,11 +28,7 @@
   workflow_dispatch: # allows manual triggering of the workflow
 
 env:
-<<<<<<< HEAD
   VERSION_PREFIX: 0.2.25.
-=======
-  VERSION_PREFIX: 0.2.01.
->>>>>>> c0756105
   VERSION_SUFFIX: -develop
 
 jobs:
@@ -47,13 +51,10 @@
 
       - name: Run unit and regression tests
         run: python -m pytest -v tests/
-<<<<<<< HEAD
   
-=======
-      
->>>>>>> c0756105
   publish_image:
     runs-on: ubuntu-latest
+    needs: pytest
     needs: pytest
     steps:
       - name: Checkout
